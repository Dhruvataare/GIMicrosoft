﻿// <copyright file="IdeaStatus.cs" company="Microsoft">
// Copyright (c) Microsoft. All rights reserved.
// </copyright>

namespace Microsoft.Teams.Apps.SubmitIdea.Models
{
    /// <summary>
    /// Enum that represents idea status
    /// </summary>
    public enum IdeaStatus
    {
        /// <summary>
        /// Represents pending status
        /// </summary>
        Pending,

        /// <summary>
        /// Represents approved status
        /// </summary>
        Approved,

        /// <summary>
        /// Represents rejected status
        /// </summary>
        Rejected,

        /// <summary>
<<<<<<< HEAD
        /// Represents Accepted status
=======
        /// Represents accepted status
>>>>>>> 3f9ae428
        /// </summary>
        Accepted,
    }
}<|MERGE_RESOLUTION|>--- conflicted
+++ resolved
@@ -25,11 +25,7 @@
         Rejected,
 
         /// <summary>
-<<<<<<< HEAD
-        /// Represents Accepted status
-=======
         /// Represents accepted status
->>>>>>> 3f9ae428
         /// </summary>
         Accepted,
     }
