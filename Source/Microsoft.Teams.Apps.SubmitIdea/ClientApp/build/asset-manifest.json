{
  "files": {
    "main.css": "/static/css/main.9651323d.css",
<<<<<<< HEAD
    "main.js": "/static/js/main.4abafecf.js",
    "index.html": "/index.html",
    "static/media/getFetch.cjs": "/static/media/getFetch.c780682470504fffbd04.cjs",
    "main.9651323d.css.map": "/static/css/main.9651323d.css.map",
    "main.4abafecf.js.map": "/static/js/main.4abafecf.js.map"
  },
  "entrypoints": [
    "static/css/main.9651323d.css",
    "static/js/main.4abafecf.js"
=======
    "main.js": "/static/js/main.946cb3cb.js",
    "index.html": "/index.html",
    "static/media/getFetch.cjs": "/static/media/getFetch.c780682470504fffbd04.cjs",
    "main.9651323d.css.map": "/static/css/main.9651323d.css.map",
    "main.946cb3cb.js.map": "/static/js/main.946cb3cb.js.map"
  },
  "entrypoints": [
    "static/css/main.9651323d.css",
    "static/js/main.946cb3cb.js"
>>>>>>> 3f9ae428
  ]
}<|MERGE_RESOLUTION|>--- conflicted
+++ resolved
@@ -1,17 +1,6 @@
 {
   "files": {
     "main.css": "/static/css/main.9651323d.css",
-<<<<<<< HEAD
-    "main.js": "/static/js/main.4abafecf.js",
-    "index.html": "/index.html",
-    "static/media/getFetch.cjs": "/static/media/getFetch.c780682470504fffbd04.cjs",
-    "main.9651323d.css.map": "/static/css/main.9651323d.css.map",
-    "main.4abafecf.js.map": "/static/js/main.4abafecf.js.map"
-  },
-  "entrypoints": [
-    "static/css/main.9651323d.css",
-    "static/js/main.4abafecf.js"
-=======
     "main.js": "/static/js/main.946cb3cb.js",
     "index.html": "/index.html",
     "static/media/getFetch.cjs": "/static/media/getFetch.c780682470504fffbd04.cjs",
@@ -21,6 +10,5 @@
   "entrypoints": [
     "static/css/main.9651323d.css",
     "static/js/main.946cb3cb.js"
->>>>>>> 3f9ae428
   ]
 }