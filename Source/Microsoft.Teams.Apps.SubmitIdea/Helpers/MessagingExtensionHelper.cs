--- conflicted
+++ resolved
@@ -131,12 +131,9 @@
                     teamPostResults = await this.teamIdeaSearchService.GetTeamIdeasAsync(IdeaSearchScope.Approved, query, userObjectId, count, skip);
                     composeExtensionResult = await this.GetTeamPostResultAsync(teamPostResults);
                     break;
-
-<<<<<<< HEAD
-                case Constants.AcceptedIdeaCommandId: // Get accepted ideas.
-=======
+                    
                 case Constants.AcceptedIdeaCommandId: // Get Accepted ideas.
->>>>>>> 3f9ae428
+
                     teamPostResults = await this.teamIdeaSearchService.GetTeamIdeasAsync(IdeaSearchScope.Accepted, query, userObjectId, count, skip);
                     composeExtensionResult = await this.GetTeamPostResultAsync(teamPostResults);
                     break;
